--- conflicted
+++ resolved
@@ -43,9 +43,6 @@
 	proxyOnce        sync.Once
 )
 
-// 全局缓存http.Transport（按代理地址区分，避免重复创建连接池）
-var transportMap = sync.Map{} // key: proxyAddr, value: *http.Transport
-
 func RetryRequest(f func() (*common.Response, error)) (*common.Response, error) {
 	var resp *common.Response
 	err := retry.Do(
@@ -69,57 +66,6 @@
 	return simpleClient, nil
 }
 
-<<<<<<< HEAD
-// NewHTTPClientWithProxy 创建HTTP客户端，复用按代理地址缓存的Transport
-func NewHTTPClientWithProxy(timeout time.Duration) (*http.Client, error) {
-	// 1. 获取代理地址（从配置中读取）
-	proxyAddr := config.SysConfig.GetHttpProxy()
-
-	// 2. 从缓存获取或创建对应的Transport
-	var transport *http.Transport
-	if proxyAddr == "" {
-		// 无代理时使用默认Transport
-		transport = http.DefaultTransport.(*http.Transport).Clone() // 克隆默认配置，避免修改全局默认值
-	} else {
-		// 有代理时，从缓存加载或创建Transport
-		val, ok := transportMap.Load(proxyAddr)
-		if !ok {
-			// 解析代理地址
-			proxyURL, err := url.Parse(proxyAddr)
-			if err != nil {
-				return nil, fmt.Errorf("代理地址解析失败: %v", err)
-			}
-			// 创建带连接池优化的Transport
-			newTransport := &http.Transport{
-				Proxy: http.ProxyURL(proxyURL),
-				DialContext: (&net.Dialer{
-					Timeout:   30 * time.Second, // 拨号超时
-					KeepAlive: 30 * time.Second, // 长连接保活时间
-				}).DialContext,
-				TLSHandshakeTimeout:   10 * time.Second, // TLS握手超时
-				ForceAttemptHTTP2:     false,            // 禁用HTTP/2（根据需求调整）
-				ResponseHeaderTimeout: 10 * time.Second, // 响应头超时
-				IdleConnTimeout:       90 * time.Second, // 空闲连接超时
-				MaxIdleConns:          100,              // 最大空闲连接数（全局）
-				MaxIdleConnsPerHost:   10,               // 每个主机的最大空闲连接数
-				MaxConnsPerHost:       100,              // 每个主机的最大连接数（限制并发）
-			}
-			// 存入缓存（LoadOrStore确保并发安全）
-			val, _ = transportMap.LoadOrStore(proxyAddr, newTransport)
-		}
-		// 从缓存中取出Transport
-		transport = val.(*http.Transport)
-	}
-
-	// 3. 创建新的HTTP客户端（轻量对象，每次创建新实例避免状态污染）
-	client := &http.Client{
-		Timeout:   timeout,   // 客户端整体超时（覆盖连接、读取等阶段）
-		Transport: transport, // 复用缓存的Transport（连接池核心）
-	}
-
-	zap.S().Debugf("已初始化HTTP客户端（代理: %s, 超时: %v）", proxyAddr, timeout)
-	return client, nil
-=======
 func NewHTTPClientWithProxy() (*http.Client, error) {
 	proxyOnce.Do(func() {
 		proxyClient = &http.Client{Timeout: config.SysConfig.GetReqTimeOut()}
@@ -142,7 +88,6 @@
 		proxyClient.Transport = transport
 	})
 	return proxyClient, nil
->>>>>>> 64bdf848
 }
 
 func constructClient() (string, *http.Client, error) {
@@ -377,7 +322,7 @@
 	if err != nil {
 		return nil, fmt.Errorf("construct http client err: %v", err)
 	}
-	targetURL := fmt.Sprintf("%s%s", domain, originalReq.URL.RequestURI())
+	targetURL := fmt.Sprintf("%s%s", domain, originalReq.URL.Path)
 	proxyReq, err := http.NewRequest(originalReq.Method, targetURL, originalReq.Body)
 	if err != nil {
 		return nil, fmt.Errorf("创建转发请求失败: %v", err)
